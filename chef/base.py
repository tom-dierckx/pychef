--- conflicted
+++ resolved
@@ -138,11 +138,7 @@
         # use for creating Chef objects without an API connection (just for
         # serialization perhaps).
         if api and cls.api_version_parsed > api.version_parsed:
-<<<<<<< HEAD
             raise ChefAPIVersionError("Class %s is not compatible with API version %s" % (cls.__name__, api.version))
-=======
-            raise ChefAPIVersionError, "Class %s is not compatible with API version %s" % (cls.__name__, api.version)
 
     def get_acl(self):
-        return Acl(self.__class__.url.strip('/'), self.name, self.api)
->>>>>>> 384797c8
+        return Acl(self.__class__.url.strip('/'), self.name, self.api)